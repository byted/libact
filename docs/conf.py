#!/usr/bin/env python3
# -*- coding: utf-8 -*-
#
# libact documentation build configuration file, created by
# sphinx-quickstart on Sun Nov  1 23:21:58 2015.
#
# This file is execfile()d with the current directory set to its
# containing dir.
#
# Note that not all possible configuration values are present in this
# autogenerated file.
#
# All configuration values have a default; values that are commented out
# serve to show the default.

import sys
import os
import shlex
import sys
from unittest.mock import MagicMock


MOCK_MODULES = ['scipy', 'scipy.optimize', 'scipy.stats',
                'matplotlib', 'matplotlib.pyplot', 'numpy', 'sklearn',
                'sklearn.linear_model', 'sklearn.svm', 'sklearn.metrics',
                'sklearn.metrics.pairwise', 'sklearn.cluster',
<<<<<<< HEAD
                'sklearn.multiclass', 'sklearn.neighbors', 'sklearn.utils',
=======
                'sklearn.multiclass', 'sklearn.neighbors',
                'joblib',
>>>>>>> b10a78d6
                # c extensions
                'libact.query_strategies._hintsvm',
                'libact.query_strategies._variance_reduction',
                'libact.query_strategies.multiclass.mdsp']
sys.modules.update((mod_name, MagicMock()) for mod_name in MOCK_MODULES)

# If extensions (or modules to document with autodoc) are in another directory,
# add these directories to sys.path here. If the directory is relative to the
# documentation root, use os.path.abspath to make it absolute, like shown here.
sys.path.insert(0, os.path.abspath('.'))

# -- General configuration ------------------------------------------------

# If your documentation needs a minimal Sphinx version, state it here.
#needs_sphinx = '1.0'

# Add any Sphinx extension module names here, as strings. They can be
# extensions coming with Sphinx (named 'sphinx.ext.*') or your custom
# ones.
extensions = [
    'sphinx.ext.autodoc',
    'sphinx.ext.autosummary',
    'sphinx.ext.coverage',
    'sphinx.ext.intersphinx',
    'sphinx.ext.mathjax',
    'sphinx.ext.napoleon',
    'sphinx.ext.viewcode',
    'numpydoc',
]

# Napoleon settings
napoleon_numpy_docstring = True
napoleon_google_docstring = False
napoleon_use_admonition_for_examples = True
napoleon_use_admonition_for_references = True

# Add any paths that contain templates here, relative to this directory.
templates_path = ['_templates']

# The suffix(es) of source filenames.
# You can specify multiple suffix as a list of string:
# source_suffix = ['.rst', '.md']
source_suffix = '.rst'

# The encoding of source files.
#source_encoding = 'utf-8-sig'

# The master toctree document.
master_doc = 'index'

# General information about the project.
project = 'libact'
copyright = '2015, Y.-Y. Yang, S.-C. Lee, Y.-A. Chung, T.-E. Wu, H.-T. Lin'
author = 'Y.-Y. Yang, S.-C. Lee, Y.-A. Chung, T.-E. Wu, H.-T. Lin'

# The version info for the project you're documenting, acts as replacement for
# |version| and |release|, also used in various other places throughout the
# built documents.
#
# The short X.Y version.
version = '0.1.3b0'
# The full version, including alpha/beta/rc tags.
release = '0.1.3b0'

# The language for content autogenerated by Sphinx. Refer to documentation
# for a list of supported languages.
#
# This is also used if you do content translation via gettext catalogs.
# Usually you set "language" from the command line for these cases.
language = None

# There are two options for replacing |today|: either, you set today to some
# non-false value, then it is used:
#today = ''
# Else, today_fmt is used as the format for a strftime call.
#today_fmt = '%B %d, %Y'

# List of patterns, relative to source directory, that match files and
# directories to ignore when looking for source files.
exclude_patterns = ['_build']

# The reST default role (used for this markup: `text`) to use for all
# documents.
#default_role = None

# If true, '()' will be appended to :func: etc. cross-reference text.
#add_function_parentheses = True

# If true, the current module name will be prepended to all description
# unit titles (such as .. function::).
#add_module_names = True

# If true, sectionauthor and moduleauthor directives will be shown in the
# output. They are ignored by default.
#show_authors = False

# The name of the Pygments (syntax highlighting) style to use.
pygments_style = 'sphinx'

# A list of ignored prefixes for module index sorting.
modindex_common_prefix = ['libact']

# If true, keep warnings as "system message" paragraphs in the built documents.
#keep_warnings = False

# If true, `todo` and `todoList` produce output, else they produce nothing.
todo_include_todos = False


# -- Options for HTML output ----------------------------------------------

# The theme to use for HTML and HTML Help pages.  See the documentation for
# a list of builtin themes.
#html_theme = 'alabaster'
import sphinx_rtd_theme
html_theme = "sphinx_rtd_theme"
html_theme_path = [sphinx_rtd_theme.get_html_theme_path()]

# Theme options are theme-specific and customize the look and feel of a theme
# further.  For a list of options available for each theme, see the
# documentation.
#html_theme_options = {}

# Add any paths that contain custom themes here, relative to this directory.
#html_theme_path = []

# The name for this set of Sphinx documents.  If None, it defaults to
# "<project> v<release> documentation".
#html_title = None

# A shorter title for the navigation bar.  Default is the same as html_title.
#html_short_title = None

# The name of an image file (relative to this directory) to place at the top
# of the sidebar.
#html_logo = None

# The name of an image file (within the static path) to use as favicon of the
# docs.  This file should be a Windows icon file (.ico) being 16x16 or 32x32
# pixels large.
#html_favicon = None

# Add any paths that contain custom static files (such as style sheets) here,
# relative to this directory. They are copied after the builtin static files,
# so a file named "default.css" will overwrite the builtin "default.css".
html_static_path = ['_static']

# Add any extra paths that contain custom files (such as robots.txt or
# .htaccess) here, relative to this directory. These files are copied
# directly to the root of the documentation.
#html_extra_path = []

# If not '', a 'Last updated on:' timestamp is inserted at every page bottom,
# using the given strftime format.
#html_last_updated_fmt = '%b %d, %Y'

# If true, SmartyPants will be used to convert quotes and dashes to
# typographically correct entities.
#html_use_smartypants = True

# Custom sidebar templates, maps document names to template names.
#html_sidebars = {}

# Additional templates that should be rendered to pages, maps page names to
# template names.
#html_additional_pages = {}

# If false, no module index is generated.
#html_domain_indices = True

# If false, no index is generated.
#html_use_index = True

# If true, the index is split into individual pages for each letter.
#html_split_index = False

# If true, links to the reST sources are added to the pages.
#html_show_sourcelink = True

# If true, "Created using Sphinx" is shown in the HTML footer. Default is True.
#html_show_sphinx = True

# If true, "(C) Copyright ..." is shown in the HTML footer. Default is True.
#html_show_copyright = True

# If true, an OpenSearch description file will be output, and all pages will
# contain a <link> tag referring to it.  The value of this option must be the
# base URL from which the finished HTML is served.
#html_use_opensearch = ''

# This is the file name suffix for HTML files (e.g. ".xhtml").
#html_file_suffix = None

# Language to be used for generating the HTML full-text search index.
# Sphinx supports the following languages:
#   'da', 'de', 'en', 'es', 'fi', 'fr', 'h', 'it', 'ja'
#   'nl', 'no', 'pt', 'ro', 'r', 'sv', 'tr'
#html_search_language = 'en'

# A dictionary with options for the search language support, empty by default.
# Now only 'ja' uses this config value
#html_search_options = {'type': 'default'}

# The name of a javascript file (relative to the configuration directory) that
# implements a search results scorer. If empty, the default will be used.
#html_search_scorer = 'scorer.js'

# Output file base name for HTML help builder.
htmlhelp_basename = 'libactdoc'

# -- Options for LaTeX output ---------------------------------------------

latex_elements = {
    # The paper size ('letterpaper' or 'a4paper').
    #'papersize': 'letterpaper',

    # The font size ('10pt', '11pt' or '12pt').
    #'pointsize': '10pt',

    # Additional stuff for the LaTeX preamble.
    #'preamble': '',

    # Latex figure (float) alignment
    #'figure_align': 'htbp',
}

# Grouping the document tree into LaTeX files. List of tuples
# (source start file, target name, title,
#  author, documentclass [howto, manual, or own class]).
latex_documents = [
    (master_doc, 'libact.tex', 'libact Documentation',
     author, 'manual'),
]

# The name of an image file (relative to this directory) to place at the top of
# the title page.
#latex_logo = None

# For "manual" documents, if this is true, then toplevel headings are parts,
# not chapters.
#latex_use_parts = False

# If true, show page references after internal links.
#latex_show_pagerefs = False

# If true, show URL addresses after external links.
#latex_show_urls = False

# Documents to append as an appendix to all manuals.
#latex_appendices = []

# If false, no module index is generated.
#latex_domain_indices = True


# -- Options for manual page output ---------------------------------------

# One entry per manual page. List of tuples
# (source start file, name, description, authors, manual section).
man_pages = [
    (master_doc, 'libact', 'libact Documentation',
     [author], 1)
]

# If true, show URL addresses after external links.
#man_show_urls = False


# -- Options for Texinfo output -------------------------------------------

# Grouping the document tree into Texinfo files. List of tuples
# (source start file, target name, title, author,
#  dir menu entry, description, category)
texinfo_documents = [
    (master_doc, 'libact', 'libact Documentation',
     author, 'libact', 'One line description of project.',
     'Miscellaneous'),
]

# Documents to append as an appendix to all manuals.
#texinfo_appendices = []

# If false, no module index is generated.
#texinfo_domain_indices = True

# How to display URL addresses: 'footnote', 'no', or 'inline'.
#texinfo_show_urls = 'footnote'

# If true, do not generate a @detailmenu in the "Top" node's menu.
#texinfo_no_detailmenu = False


# Example configuration for intersphinx: refer to the Python standard library.
intersphinx_mapping = {'https://docs.python.org/': None}


# Skip private members in this project, which start with an underscore (_).
def skip_private_member(app, what, name, obj, skip, options):
    if name.startswith('_'):
        return True
    return False


def setup(app):
    app.connect('autodoc-skip-member', skip_private_member)


# Fix numpydoc conflict with autosummary
# Ref: http://stackoverflow.com/questions/12206334
numpydoc_show_class_members = False<|MERGE_RESOLUTION|>--- conflicted
+++ resolved
@@ -24,12 +24,8 @@
                 'matplotlib', 'matplotlib.pyplot', 'numpy', 'sklearn',
                 'sklearn.linear_model', 'sklearn.svm', 'sklearn.metrics',
                 'sklearn.metrics.pairwise', 'sklearn.cluster',
-<<<<<<< HEAD
                 'sklearn.multiclass', 'sklearn.neighbors', 'sklearn.utils',
-=======
-                'sklearn.multiclass', 'sklearn.neighbors',
                 'joblib',
->>>>>>> b10a78d6
                 # c extensions
                 'libact.query_strategies._hintsvm',
                 'libact.query_strategies._variance_reduction',
